--- conflicted
+++ resolved
@@ -1,10 +1,6 @@
 {
   "name": "@process-engine/process_model.service",
-<<<<<<< HEAD
-  "version": "1.3.0-beta.1",
-=======
   "version": "1.3.0",
->>>>>>> b9499025
   "description": "Contains the service layer for the ProcessModel API.",
   "main": "dist/commonjs/index.js",
   "typings": "dist/index.d.ts",
